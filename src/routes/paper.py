--- conflicted
+++ resolved
@@ -8,23 +8,15 @@
 from flask_jwt_extended import get_jwt_identity, jwt_optional, jwt_required
 from flask_restful import Api, Resource, abort, fields, marshal_with, reqparse
 
-<<<<<<< HEAD
 from sqlalchemy import or_
-from src.new_backend.models import Collection, Comment, Paper, db
-=======
 from src.new_backend.models import Collection, Comment, Paper, db, Author
->>>>>>> f71aab6e
 
 from .acronym_extractor import extract_acronyms
 from .latex_utils import REFERENCES_VERSION, extract_references_from_latex
 from .paper_query_utils import (PUBLIC_TYPES, Github, get_paper_with_pdf, include_stats)
 from .query_utils import fix_paper_id
-<<<<<<< HEAD
 from .user_utils import add_user_data, find_by_email, get_user
-=======
-from .user_utils import add_user_data, find_by_email, get_user, add_to_library
-from .s3_utils import key_to_url
->>>>>>> f71aab6e
+from src.routes.s3_utils import key_to_url
 
 app = Blueprint('paper', __name__)
 api = Api(app)
@@ -344,8 +336,6 @@
         matches = self._enrich_matches(new_acronyms['matches'], new_acronyms['short_forms'])
         return matches
 
-
-class EditPaperResource(Resource):
     method_decorators = [jwt_required]
 
     @marshal_with(paper_fields)
@@ -355,17 +345,6 @@
         parser.add_argument('id', type=str, required=False)
         parser.add_argument('title', type=str, required=True)
         parser.add_argument('date', type=lambda x: datetime.strptime(x, '%Y-%m-%dT%H:%M:%S.%fZ'), required=True,
-<<<<<<< HEAD
-                            dest="time_published")
-        parser.add_argument('abstract', type=str, required=True, dest="summary")
-        parser.add_argument('authors', type=dict, required=True, action="append")
-        data = parser.parse_args()
-        old_data = db_papers.find_one(paper_id, {'_id': 0, 'title': 1, 'time_published': 1, 'summary': 1, 'authors': 1})
-        changes = {}
-        for key in old_data:
-            if data.get(key) != old_data.get(key):
-                changes[key] = old_data.get(key)
-=======
                             dest="publication_date")
         parser.add_argument('md5', type=str, required=False)
         parser.add_argument('abstract', type=str, required=True)
@@ -374,7 +353,7 @@
 
         if 'id' not in paper_data and 'md5' not in paper_data:
             abort(403)
-        
+
         # If the paper didn't exist in our database (or it's a new version), we add it
         paper = db.session.query(Paper).filter(Paper.id == paper_data['id']).first()
 
@@ -383,32 +362,27 @@
         paper_data['is_private'] = True
 
         if not paper:
-            paper = Paper(title=paper_data['title'], pdf_link=paper_data['pdf_link'], publication_date=paper_data['publication_date'], 
-                abstract=paper_data['abstract'], last_update_date=paper_data['last_update_date'], is_private=paper_data['is_private'])
+            paper = Paper(title=paper_data['title'], pdf_link=paper_data['pdf_link'], publication_date=paper_data['publication_date'],
+                          abstract=paper_data['abstract'], last_update_date=paper_data['last_update_date'], is_private=paper_data['is_private'])
             db.session.add(paper)
         else:
             paper.title = paper_data['title']
             paper.pdf_link = paper_data['pdf_link']
             paper.publication_date = paper_data['publication_date']
             paper.abstract = paper_data['abstract']
-            
+
         for author_name in paper_data['authors']:
             existing_author = db.session.query(Author).filter(Author.name == author_name).first()
->>>>>>> f71aab6e
-
-        if changes:
-            changes['stored_at'] = datetime.utcnow()
-            changes['changed_by'] = current_user
-            db_papers.update_one({'_id': fix_paper_id(paper_id)}, {'$set': data, '$push': {'history': changes}})
-        resp = get_paper_with_pdf(paper_id)
-        return resp
-
-<<<<<<< HEAD
-=======
+
+            if not existing_author:
+                new_author = Author(name=author_name)
+                new_author.papers.append(paper)
+                db.session.add(new_author)
+
         db.session.commit()
 
         return {'paper_id': str(paper.id)}
->>>>>>> f71aab6e
+
 
 # Still need to be converted from Mongo to PostGres
 api.add_resource(ReplyResource, "/<paper_id>/comment/<comment_id>/reply")
