--- conflicted
+++ resolved
@@ -60,16 +60,10 @@
 
     id = db.Column(db.Integer, primary_key=True, autoincrement=True)
     title = db.Column(db.String, nullable=False)
-<<<<<<< HEAD
-    link = db.Column(db.String, nullable=False)
+    link = db.Column(db.String, nullable=True)
     original_pdf = db.Column(db.String, nullable=False)
     local_pdf = db.Column(db.String, nullable=True)
-    publication_date = db.Column(db.DateTime, nullable=False)
-=======
-    link = db.Column(db.String)
-    pdf_link = db.Column(db.String, nullable=False)
     publication_date = db.Column(db.DateTime(timezone=True), nullable=False)
->>>>>>> f71aab6e
     abstract = db.Column(db.String, nullable=True)
     original_id = db.Column(db.String)
     last_update_date = db.Column(db.DateTime(timezone=True), nullable=False)
