--- conflicted
+++ resolved
@@ -15,12 +15,9 @@
 from ..models import Paper, Author, ArxivPaper, Tag, db
 from .utils import catch_exceptions
 from src.logger import logger_config
-<<<<<<< HEAD
 from src.routes.s3_utils import arxiv_to_s3
 import os
-=======
 import pytz
->>>>>>> f71aab6e
 
 logger = logging.getLogger(__name__)
 BASE_URL = 'http://export.arxiv.org/api/query?'  # base api query url
